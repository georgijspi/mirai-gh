--- conflicted
+++ resolved
@@ -1,14 +1,14 @@
 import "./tailwind.css";
-<<<<<<< HEAD
-import { useState, useEffect } from "react";
-import Sidebar from "./components/Sidebar";
-import GlobalChatPage from "./pages/GlobalChatPage";
-=======
 import { useState } from "react";
-import { createTheme, ThemeProvider, Box, CssBaseline, Toolbar } from '@mui/material';
+import {
+  createTheme,
+  ThemeProvider,
+  Box,
+  CssBaseline,
+  Toolbar,
+} from "@mui/material";
 import Navigation from "./components/Navigation";
 import ChatNowPage from "./pages/ChatNowPage";
->>>>>>> 9f0aa826
 import APIModuleConfigPage from "./pages/APIModuleConfigPage";
 import SettingsPage from "./pages/SettingsPage";
 import AgentConfigurationPage from "./pages/AgentConfigurationPage";
@@ -18,56 +18,56 @@
 // Create a dark theme for the entire app
 const darkTheme = createTheme({
   palette: {
-    mode: 'dark',
+    mode: "dark",
     primary: {
-      main: '#90caf9',
+      main: "#90caf9",
     },
     secondary: {
-      main: '#ce93d8',
+      main: "#ce93d8",
     },
     success: {
-      main: '#66bb6a',
+      main: "#66bb6a",
     },
     error: {
-      main: '#f44336',
+      main: "#f44336",
     },
     background: {
-      default: '#121212',
-      paper: '#1e1e1e',
+      default: "#121212",
+      paper: "#1e1e1e",
     },
     text: {
-      primary: '#ffffff',
-      secondary: '#b0b0b0',
+      primary: "#ffffff",
+      secondary: "#b0b0b0",
     },
   },
   components: {
     MuiCard: {
       styleOverrides: {
         root: {
-          backgroundColor: '#1e1e1e',
-          border: '1px solid #333',
+          backgroundColor: "#1e1e1e",
+          border: "1px solid #333",
         },
       },
     },
     MuiPaper: {
       styleOverrides: {
         root: {
-          backgroundColor: '#1e1e1e',
+          backgroundColor: "#1e1e1e",
         },
       },
     },
     MuiDrawer: {
       styleOverrides: {
         paper: {
-          backgroundColor: '#1a1a1a',
+          backgroundColor: "#1a1a1a",
         },
       },
     },
     MuiListItemButton: {
       styleOverrides: {
         root: {
-          '&.Mui-selected': {
-            backgroundColor: 'rgba(144, 202, 249, 0.16)',
+          "&.Mui-selected": {
+            backgroundColor: "rgba(144, 202, 249, 0.16)",
           },
         },
       },
@@ -117,62 +117,6 @@
     }));
   };
 
-<<<<<<< HEAD
-  const toggleSidebar = () => {
-    setSidebarOpen(!sidebarOpen);
-  };
-
-  const handleTabSelect = (tab) => {
-    setSelectedTab(tab);
-    if (isMobile) {
-      setSidebarOpen(false);
-    }
-  };
-
-  return (
-    <>
-      <meta
-        name="viewport"
-        content="width=device-width, initial-scale=1.0, maximum-scale=1.0, user-scalable=no"
-      />
-
-      <div className="flex h-screen overflow-hidden">
-        {/* Mobile menu button */}
-        <button
-          onClick={toggleSidebar}
-          className="md:hidden fixed top-4 left-4 z-50 p-2 bg-gray-700 rounded-md text-white shadow-lg"
-          aria-label="Toggle menu"
-        >
-          {sidebarOpen ? "✕" : "☰"}
-        </button>
-
-        <div
-          className={`${
-            sidebarOpen ? "translate-x-0" : "-translate-x-full"
-          } md:translate-x-0 fixed md:static z-40 transition-transform duration-300 ease-in-out`}
-        >
-          <Sidebar setSelectedTab={handleTabSelect} />
-        </div>
-
-        {sidebarOpen && isMobile && (
-          <div
-            className="fixed inset-0 bg-black bg-opacity-50 z-30 md:hidden"
-            onClick={() => setSidebarOpen(false)}
-          ></div>
-        )}
-
-        <div className="flex-1 bg-gray-800 overflow-auto md:ml-0 pt-16 md:pt-0">
-          {selectedTab === "Settings" && (
-            <SettingsPage onConfigChange={handleConfigChange} config={config} />
-          )}
-          {selectedTab === "APIModuleConfig" && <APIModuleConfigPage />}
-          {selectedTab === "AgentConfiguration" && <AgentConfigurationPage />}
-          {selectedTab === "Conversations" && <ConversationsPage />}
-          {selectedTab === "GlobalChat" && <GlobalChatPage config={config} />}
-        </div>
-      </div>
-    </>
-=======
   const handleTabChange = (tab) => {
     setSelectedTab(tab);
   };
@@ -184,33 +128,39 @@
   return (
     <ThemeProvider theme={darkTheme}>
       <CssBaseline />
-      <Box sx={{ display: 'flex', minHeight: '100vh' }}>
-        <Navigation 
-          activeTab={selectedTab} 
-          onChangeTab={handleTabChange} 
+      <Box sx={{ display: "flex", minHeight: "100vh" }}>
+        <Navigation
+          activeTab={selectedTab}
+          onChangeTab={handleTabChange}
           apiTestActive={APITest}
           onToggleApiTest={handleToggleApiTest}
         />
-        
-        <Box 
-          component="main" 
-          sx={{ 
-            flexGrow: 1, 
+
+        <Box
+          component="main"
+          sx={{
+            flexGrow: 1,
             p: { xs: 0, md: 3 },
-            backgroundColor: selectedTab === "Statistics" ? '#121212' : '#121212',
-            overflow: 'auto',
-            width: '100%'
+            backgroundColor:
+              selectedTab === "Statistics" ? "#121212" : "#121212",
+            overflow: "auto",
+            width: "100%",
           }}
         >
           {/* Mobile toolbar spacer */}
-          <Toolbar sx={{ display: { xs: 'block', md: 'none' }, minHeight: '64px' }} />
-          
+          <Toolbar
+            sx={{ display: { xs: "block", md: "none" }, minHeight: "64px" }}
+          />
+
           {APITest && <TestUIPage />}
-          
-          <Box sx={{ maxWidth: '100%', height: '100%' }}>
+
+          <Box sx={{ maxWidth: "100%", height: "100%" }}>
             {selectedTab === "ChatNow" && <ChatNowPage config={config} />}
             {selectedTab === "Settings" && (
-              <SettingsPage onConfigChange={handleConfigChange} config={config} />
+              <SettingsPage
+                onConfigChange={handleConfigChange}
+                config={config}
+              />
             )}
             {selectedTab === "APIModuleConfig" && <APIModuleConfigPage />}
             {selectedTab === "AgentConfiguration" && <AgentConfigurationPage />}
@@ -220,7 +170,6 @@
         </Box>
       </Box>
     </ThemeProvider>
->>>>>>> 9f0aa826
   );
 }
 
