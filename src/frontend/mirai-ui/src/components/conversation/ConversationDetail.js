import React, { useState, useEffect, useRef, useCallback } from "react";
import {
  Box,
  Typography,
  TextField,
  IconButton,
  Paper,
  Divider,
  Avatar,
  CircularProgress,
  InputAdornment,
  AppBar,
  Toolbar,
  InputBase,
  styled
} from '@mui/material';
import {
  Send as SendIcon,
  Mic as MicIcon,
  PlayArrow as PlayArrowIcon,
  Pause as PauseIcon,
  Stop as StopIcon,
  ThumbUp as ThumbUpIcon,
  ThumbDown as ThumbDownIcon,
  ArrowBack as ArrowBackIcon,
  Edit as EditIcon,
  Check as CheckIcon,
  Close as CloseIcon
} from '@mui/icons-material';
import { playMessageAudio, stopCurrentAudio, pauseCurrentAudio, resumeCurrentAudio, getAudioPlaybackState } from "../../utils/audioUtils";
import {
  fetchConversationById,
  sendMessage as sendMessageService,
  updateConversation,
  rateMessage,
} from "../../services/conversationService";
import { fetchAgentByUid } from "../../services/agentService";
import { streamSpeech } from "../../services/ttsService";
import websocketService from "../../services/websocketService";
<<<<<<< HEAD
import VoiceWidget from "../VoiceWidget";

// dummy config for voice widget
const config = {
  wakeWordMode: false,
  keywordModel: "porcupine",
  useCustomKeyword: false,
  customKeywordModelPath: "",
  customKeywordLabel: "",
};
=======
import ConversationVoice from "./ConversationVoice";
import { getPicovoiceAccessKey } from '../../services/settingsService';
import { API_BASE_URL } from "../../config/apiConfig";

// Create a custom CSS class for the bounce animation for rating icons
const bounceAnimation = {
  animation: 'bounce 0.5s',
};

// Create a keyframes style for the bounce animation
const keyframes = `
@keyframes bounce {
  0%, 20%, 50%, 80%, 100% {transform: scale(1);}
  40% {transform: scale(1.3);}
  60% {transform: scale(1.15);}
}
`;

// Styled components
const MessageContainer = styled(Box)(({ theme }) => ({
  display: 'flex',
  flexDirection: 'column',
  padding: theme.spacing(2),
  overflowY: 'auto',
  height: '100%',
  width: '100%',
  maxWidth: '100%',
}));

const MessageScrollArea = styled(Box)(({ theme }) => ({
  display: 'flex',
  flexDirection: 'column',
  width: '100%',
  marginTop: 'auto',
}));

const MessageInput = styled(TextField)(({ theme }) => ({
  '& .MuiOutlinedInput-root': {
    borderRadius: 20,
    backgroundColor: theme.palette.background.paper,
    '&:hover': {
      backgroundColor: theme.palette.action.hover,
    },
    '&.Mui-focused': {
      backgroundColor: theme.palette.background.paper,
    }
  }
}));
>>>>>>> 9f0aa826

const ConversationDetail = ({ conversationId, onBack, isMobile = false }) => {
  const [conversation, setConversation] = useState(null);
  const [messages, setMessages] = useState([]);
  const [input, setInput] = useState("");
  const [loading, setLoading] = useState(true);
  const [sending, setSending] = useState(false);
  const [error, setError] = useState(null);
  const [agent, setAgent] = useState(null);
  const [accessKey, setAccessKey] = useState("");
  const [editingTitle, setEditingTitle] = useState(false);
  const [titleInput, setTitleInput] = useState("");
  const [savingTitle, setSavingTitle] = useState(false);
  const messagesEndRef = useRef(null);
  const messageContainerRef = useRef(null);
  const titleInputRef = useRef(null);
  const wsEndpoint = useRef(`conversation/${conversationId}`);
  const [playingAudioId, setPlayingAudioId] = useState(null);
  const [isPaused, setIsPaused] = useState(false);
  const [ratingStates, setRatingStates] = useState({});
  const [ratingLoading, setRatingLoading] = useState({});
  const [animatingRatings, setAnimatingRatings] = useState({});

  // Define setupWebSocket as a callback to avoid circular dependency
  const setupWebSocket = useCallback(() => {
    if (!conversationId) {
      console.warn("Cannot setup WebSocket without conversation ID");
      return;
    }

    try {
      wsEndpoint.current = `conversation/${conversationId}`;
      console.log(`Setting up WebSocket for endpoint: ${wsEndpoint.current}`);
      websocketService.disconnect(wsEndpoint.current); // Disconnect any existing connection first
      websocketService.connect(wsEndpoint.current, handleWebSocketMessage);
    } catch (error) {
      console.error("Error setting up WebSocket:", error);
      setError(
        "WebSocket connection failed. Messages will not update in real-time."
      );
    }
  }, [conversationId]);

  // Handle WebSocket messages
  const handleWebSocketMessage = (data) => {
    console.log("WebSocket message received:", data);

    if (data && data.type === "agent_response" && data.message) {
      // Add the agent message to the chat if it's not already there
      setMessages((prev) => {
        // Avoid adding duplicate messages
        if (prev.some((m) => m.message_uid === data.message.message_uid)) {
          return prev;
        }

        const updatedMessages = [...prev, data.message];

        // Initialize rating state for the new message
        setRatingStates(prevRatings => ({
          ...prevRatings,
          [data.message.message_uid]: data.message.rating || 'none'
        }));

        // Play the audio if available
        if (data.message.audio_stream_url) {
          setTimeout(() => {
            handlePlayAudio(data.message);
          }, 500);
        }

        return updatedMessages;
      });
    }
  };

<<<<<<< HEAD
  const formatTime = (dateString) => {
    const date = new Date(dateString);
    return date.toLocaleTimeString([], { hour: "2-digit", minute: "2-digit" });
  };

  if (loading && !conversation) {
    return (
      <div className="flex items-center justify-center h-full">
        <div className="text-gray-400 text-xl">Loading conversation...</div>
      </div>
    );
  }

  const processMessage = async (content) => {
    if (content.trim() === "") return;
=======
  // Load conversation, agent and access key on component mount
  useEffect(() => {
    const fetchData = async () => {
      try {
        // Fetch conversation details
        setLoading(true);
        const response = await fetchConversationById(conversationId);
        setConversation(response);
        setTitleInput(response.title || "Conversation");
        setMessages(response.messages || []);
        
        // Initialize rating states from loaded messages
        const initialRatingStates = {};
        response.messages?.forEach(message => {
          if (message.message_type === 'agent' && message.message_uid) {
            initialRatingStates[message.message_uid] = message.rating || 'none';
          }
        });
        setRatingStates(initialRatingStates);

        // Fetch agent details
        if (response.agent_uid) {
          try {
            const agentData = await fetchAgentByUid(response.agent_uid);
            if (!agentData) {
              console.error("No agent data returned");
              setError("Failed to load agent data - agent not found");
            } else {
              console.log("Agent data loaded:", agentData);
              // Ensure agent has required fields for voice functionality
              if (!agentData.wakeword_type) {
                agentData.wakeword_type = 'default';
              }
              if (!agentData.built_in_wakeword) {
                agentData.built_in_wakeword = 'Computer';
              }
              setAgent(agentData);
            }
          } catch (agentError) {
            console.error("Error fetching agent:", agentError);
            setError("Failed to load agent data");
          }
        } else {
          console.warn("No agent_uid in conversation data");
          setError("Conversation has no associated agent");
        }

        // Setup WebSocket
        setupWebSocket();

        // Load access key from backend
        const key = await getPicovoiceAccessKey();
        console.log("ConversationDetail: Fetched access key from server:", key ? "Present" : "Missing");
        if (key) {
          console.log("Access key loaded from server");
          setAccessKey(key);
        } else {
          console.warn("No access key found on server");
          setError("No Picovoice access key found. Please configure one in Settings.");
        }
      } catch (error) {
        console.error("Error loading conversation:", error);
        setError("Failed to load conversation");
      } finally {
        setLoading(false);
      }
    };

    fetchData();

    // Cleanup
    return () => {
      websocketService.disconnect(wsEndpoint.current);
    };
  }, [conversationId, setupWebSocket]);

  // Scroll to bottom when messages change
  useEffect(() => {
    if (messagesEndRef.current && messageContainerRef.current) {
      // Force scroll to bottom
      messageContainerRef.current.scrollTop = messageContainerRef.current.scrollHeight;
    }
  }, [messages]);

  // Scroll to bottom when loading completes
  useEffect(() => {
    if (!loading && messagesEndRef.current && messageContainerRef.current) {
      setTimeout(() => {
        messageContainerRef.current.scrollTop = messageContainerRef.current.scrollHeight;
      }, 100);
    }
  }, [loading]);

  // Focus title input when editing mode is activated
  useEffect(() => {
    if (editingTitle && titleInputRef.current) {
      titleInputRef.current.focus();
    }
  }, [editingTitle]);

  const sendMessage = async (content) => {
    // Use the passed content or the input state
    const messageText = content || input;
    
    if (messageText.trim() === "") return;
>>>>>>> 9f0aa826

    try {
      setSending(true);

      // Add user message to UI immediately
      const userMessage = {
<<<<<<< HEAD
        content: content,
=======
        content: messageText,
>>>>>>> 9f0aa826
        message_type: "user",
        conversation_uid: conversationId,
        created_at: new Date().toISOString(),
      };
      setMessages((prev) => [...prev, userMessage]);

      // Clear input if we're using the text input
      if (!content) {
      setInput("");
      }

      await sendMessageService({
<<<<<<< HEAD
        content: content,
=======
        content: messageText,
>>>>>>> 9f0aa826
        conversation_uid: conversationId,
      });

      console.log("Message sent successfully");
    } catch (err) {
      setError(`Failed to send message: ${err.message}`);
      console.error("Error sending message:", err);
    } finally {
      setSending(false);
    }
  };

  const sendMessage = async () => {
    await processMessage(input);
  };

  const handleTranscription = async (transcription) => {
    await processMessage(transcription);
  };

  // Check if audio is playing and update UI state
  useEffect(() => {
    const checkAudioState = () => {
      const { isPlaying, isPaused: audioPaused } = getAudioPlaybackState();
      if (!isPlaying && !audioPaused) {
        setPlayingAudioId(null);
        setIsPaused(false);
      } else if (audioPaused) {
        setIsPaused(true);
      }
    };
    
    // Set up event listeners for audio playback
    const handlePlaybackStart = () => {
      // The actual message ID is set when handlePlayAudio is called
      setIsPaused(false);
    };
    
    const handlePlaybackEnd = () => {
      const { isPaused: audioPaused } = getAudioPlaybackState();
      if (!audioPaused) {
        setPlayingAudioId(null);
      }
      setIsPaused(audioPaused);
    };
    
    const handlePlaybackPaused = () => {
      setIsPaused(true);
    };
    
    if (typeof window !== 'undefined') {
      window.addEventListener('audioPlaybackStart', handlePlaybackStart);
      window.addEventListener('audioPlaybackEnd', handlePlaybackEnd);
      window.addEventListener('audioPlaybackPaused', handlePlaybackPaused);
    }
    
    // Check audio state periodically
    const interval = setInterval(checkAudioState, 1000);
    
    return () => {
      if (typeof window !== 'undefined') {
        window.removeEventListener('audioPlaybackStart', handlePlaybackStart);
        window.removeEventListener('audioPlaybackEnd', handlePlaybackEnd);
        window.removeEventListener('audioPlaybackPaused', handlePlaybackPaused);
      }
      clearInterval(interval);
    };
  }, []);

  // Handle audio playback control (play/pause/stop)
  const handleAudioControl = (message, action) => {
    const messageId = message.message_uid;
    
    if (action === 'play') {
      if (playingAudioId === messageId) {
        // If this message is already playing
        if (isPaused) {
          // If paused, resume playback
          resumeCurrentAudio();
          setIsPaused(false);
        } else {
          // If playing, pause it
          pauseCurrentAudio();
          setIsPaused(true);
        }
      } else {
        // Only try to play if we have a message ID
        if (!messageId) {
          console.warn("No audio available for this message");
          return;
        }
        
        // Signal audio playback is about to start
        if (typeof window !== 'undefined') {
          const event = new CustomEvent('audioPlaybackPending');
          window.dispatchEvent(event);
        }
        
        // Play the audio for this message
        streamSpeech(messageId, conversationId)
          .then((response) => response.blob())
          .then((audioBlob) => {
            const audioUrl = URL.createObjectURL(audioBlob);
            playMessageAudio(audioUrl);
            setPlayingAudioId(messageId);
            setIsPaused(false);
          })
          .catch((error) => {
            console.error("Error streaming audio:", error);
            setPlayingAudioId(null);
            setIsPaused(false);
            // Signal audio playback failed
            if (typeof window !== 'undefined') {
              const event = new CustomEvent('audioPlaybackFailed');
              window.dispatchEvent(event);
            }
          });
      }
    } else if (action === 'pause') {
      pauseCurrentAudio();
      setIsPaused(true);
    } else if (action === 'resume') {
      resumeCurrentAudio();
      setIsPaused(false);
    } else if (action === 'stop') {
      stopCurrentAudio();
      setPlayingAudioId(null);
      setIsPaused(false);
    }
  };

  // Replace the existing handlePlayAudio with our new function
  const handlePlayAudio = (message) => {
    handleAudioControl(message, 'play');
  };

<<<<<<< HEAD
  const handleKeyDown = (e) => {
    if (e.key === "Enter" && !e.shiftKey) {
      e.preventDefault();
      sendMessage();
    }
  };

  return (
    <div className="flex flex-col h-screen">
      {/* Conversation header */}
      <div className="flex justify-between items-center pb-2 md:pb-4 border-b border-gray-700">
        <div className="flex items-center">
          <button
            onClick={onBack}
            className="mr-2 md:mr-3 text-gray-400 hover:text-white text-lg md:text-xl"
            aria-label="Go back"
          >
            ←
          </button>
          <h3 className="text-base md:text-xl font-bold text-white">
            {conversation?.title || "Conversation"}
          </h3>
        </div>
      </div>

      {/* Error message */}
      {error && (
        <div className="bg-red-500 text-white p-2 rounded my-2 text-xs md:text-sm">
          {error}
          <button className="ml-2 font-bold" onClick={() => setError(null)}>
            ×
          </button>
        </div>
      )}

      {/* Messages area */}
      <div className="flex-1 flex flex-col p-2 md:p-4 space-y-2 md:space-y-4">
        {messages.length === 0 ? (
          <div className="flex items-center justify-center h-full">
            <h1 className="text-gray-400 text-center font-bold text-base md:text-xl">
              No messages yet. Start a conversation!
            </h1>
          </div>
        ) : (
          messages.map((message, index) => (
            <div
              key={message.message_uid || index}
              className={`flex ${
                message.message_type === "user"
                  ? "justify-end"
                  : "justify-start"
              }`}
            >
              <div
                className={`max-w-[90%] md:max-w-[70%] rounded-lg px-3 md:px-4 py-2 ${
                  message.message_type === "user"
                    ? "bg-blue-600 text-white"
                    : "bg-gray-700 text-white"
                }`}
              >
                <div className="flex-1 justify-between items-center mb-1">
                  <div className="font-semibold text-xs md:text-base">
                    {message.message_type === "user"
                      ? "You"
                      : message.metadata?.agent_name || "AI Assistant"}
                  </div>
                  <div className="text-xs opacity-75">
                    {formatTime(message.created_at)}
                  </div>
                </div>

                <div className="break-words whitespace-pre-wrap text-xs md:text-base">
                  {message.content}
                </div>

                {message.message_type === "agent" &&
                  message.audio_stream_url && (
                    <button
                      onClick={() => handlePlayAudio(message)}
                      className="text-blue-300 hover:text-blue-200 text-xs mt-1 flex items-center"
=======
  const formatTime = (dateString) => {
    const date = new Date(dateString);
    return date.toLocaleTimeString([], { hour: "2-digit", minute: "2-digit" });
  };

  if (loading && !conversation) {
    return (
      <div className="flex items-center justify-center h-full">
        <div className="text-gray-400 text-xl">Loading conversation...</div>
      </div>
    );
  }

  const handleVoiceTranscription = (transcription) => {
    if (transcription.trim() === "") return;

    // Send the transcribed message
    sendMessage(transcription);
  };

  // Handle title edit start
  const handleTitleClick = () => {
    setEditingTitle(true);
  };

  // Handle title save
  const handleTitleSave = async () => {
    if (!titleInput.trim()) {
      setTitleInput(conversation.title || "Conversation");
      setEditingTitle(false);
      return;
    }

    if (titleInput === conversation.title) {
      setEditingTitle(false);
      return;
    }

    try {
      setSavingTitle(true);
      const updatedConversation = await updateConversation(conversationId, {
        title: titleInput.trim()
      });
      
      if (updatedConversation) {
        setConversation(prev => ({
          ...prev,
          title: titleInput.trim()
        }));
      }
    } catch (error) {
      console.error("Error updating conversation title:", error);
      setError("Failed to update title");
      setTitleInput(conversation.title || "Conversation");
    } finally {
      setSavingTitle(false);
      setEditingTitle(false);
    }
  };

  // Handle title input key events
  const handleTitleKeyDown = (e) => {
    if (e.key === 'Enter') {
      e.preventDefault();
      handleTitleSave();
    } else if (e.key === 'Escape') {
      setTitleInput(conversation?.title || "Conversation");
      setEditingTitle(false);
    }
  };

  // Handle message rating (like/dislike)
  const handleRateMessage = async (messageId, rating) => {
    // Don't allow rating if already in progress
    if (ratingLoading[messageId]) return;

    try {
      // Set loading state for this specific message
      setRatingLoading(prev => ({ ...prev, [messageId]: true }));
      
      // If user clicks the same rating again, treat it as removing the rating
      const newRating = ratingStates[messageId] === rating ? 'none' : rating;
      
      // Update local state immediately for better UX
      setRatingStates(prev => ({
        ...prev,
        [messageId]: newRating
      }));
      
      // Set animating state if this is a new rating
      if (newRating !== 'none') {
        setAnimatingRatings(prev => ({
          ...prev, 
          [messageId]: newRating
        }));
        
        // Clear animation after it completes
        setTimeout(() => {
          setAnimatingRatings(prev => {
            const updated = { ...prev };
            delete updated[messageId];
            return updated;
          });
        }, 500); // Animation duration
      }
      
      // Call API to rate the message
      await rateMessage({
        message_uid: messageId,
        rating: newRating
      });
      
    } catch (error) {
      console.error("Error rating message:", error);
      // Revert the rating in case of an error
      setRatingStates(prev => ({
        ...prev,
        [messageId]: prev[messageId] || 'none'
      }));
      setError(`Failed to rate message: ${error.message}`);
    } finally {
      // Clear loading state
      setRatingLoading(prev => ({ ...prev, [messageId]: false }));
    }
  };

  // Render a chat message
  const renderMessage = (message, index) => {
    const isAgent = message.message_type === 'agent';
    const hasAudio = isAgent; // Agent messages should always have the potential for audio
    const isPlaying = playingAudioId === message.message_uid;
    const currentRating = ratingStates[message.message_uid] || 'none';
    const isRatingLoading = ratingLoading[message.message_uid] || false;
    const isAnimating = animatingRatings[message.message_uid] || false;

    return (
      <Box
        key={message.message_uid || index}
        ref={index === messages.length - 1 ? messagesEndRef : null}
        sx={{
          display: 'flex',
          flexDirection: 'column',
          alignItems: isAgent ? 'flex-start' : 'flex-end',
          mb: 2,
          maxWidth: '90%',
          alignSelf: isAgent ? 'flex-start' : 'flex-end',
        }}
      >
        <Box sx={{ display: 'flex', alignItems: 'flex-end', mb: 0.5 }}>
          {isAgent && agent && (
            <Avatar 
              src={agent.profile_picture_url || (agent.profile_picture_path ? `${API_BASE_URL}${agent.profile_picture_path}` : undefined)}
              alt={agent.name}
              sx={{ 
                width: 32, 
                height: 32, 
                mr: 1,
                bgcolor: 'primary.dark',
                fontWeight: 'bold',
                fontSize: '0.875rem'
              }}
            >
              {agent.name ? agent.name.charAt(0).toUpperCase() : 'A'}
            </Avatar>
          )}
          
          <Paper
            elevation={0}
            sx={{
              p: 1.5,
              borderRadius: 2.5,
              maxWidth: '85%',
              backgroundColor: isAgent 
                ? 'rgba(90, 90, 90, 0.5)' 
                : 'rgba(25, 118, 210, 0.75)',
              borderTopLeftRadius: isAgent ? 0 : undefined,
              borderTopRightRadius: !isAgent ? 0 : undefined,
              position: 'relative',
              wordBreak: 'break-word',
              // Removed animation style from here
            }}
          >
            <Typography variant="body1" component="div" color="text.primary">
              {message.content}
            </Typography>
          </Paper>
          
          {/* Spacer for symmetry */}
          {!isAgent && (
            <Box sx={{ width: 32, height: 32, ml: 1 }} />
          )}
        </Box>
        
        <Box 
          sx={{ 
            display: 'flex', 
            alignItems: 'center',
            justifyContent: isAgent ? 'flex-start' : 'flex-end',
            pl: isAgent ? 5 : 0,
            pr: isAgent ? 0 : 5,
            mt: 0.5
          }}
        >
          {/* Audio controls for agent messages */}
          {isAgent && (
            <Box sx={{ display: 'flex', alignItems: 'center', mr: 2 }}>
              {isPlaying ? (
                <>
                  {isPaused ? (
                    <IconButton 
                      size="small" 
                      onClick={() => handleAudioControl(message, 'resume')}
                      color="primary"
                    >
                      <PlayArrowIcon fontSize="small" />
                    </IconButton>
                  ) : (
                    <IconButton 
                      size="small" 
                      onClick={() => handleAudioControl(message, 'pause')}
                      color="primary"
>>>>>>> 9f0aa826
                    >
                      <PauseIcon fontSize="small" />
                    </IconButton>
                  )}
                  <IconButton 
                    size="small" 
                    onClick={() => handleAudioControl(message, 'stop')}
                    color="primary"
                  >
                    <StopIcon fontSize="small" />
                  </IconButton>
                </>
              ) : (
                <IconButton 
                  size="small" 
                  onClick={() => handlePlayAudio(message)}
                  color="primary"
                >
                  <PlayArrowIcon fontSize="small" />
                </IconButton>
              )}
            </Box>
          )}
          
          {/* Message timestamp */}
          <Typography 
            variant="caption" 
            color="text.secondary"
            sx={{ fontSize: '0.7rem' }}
          >
            {formatTime(message.created_at)}
          </Typography>
          
          {/* Rating controls for agent messages */}
          {isAgent && (
            <Box 
              sx={{ 
                display: 'flex', 
                alignItems: 'center',
                ml: 2
              }}
            >
              {isRatingLoading ? (
                <CircularProgress size={16} />
              ) : (
                <>
                  <IconButton 
                    onClick={() => handleRateMessage(message.message_uid, 'like')}
                    color={currentRating === 'like' ? 'success' : 'default'}
                    size="small"
                    disabled={isRatingLoading}
                    sx={{ 
                      p: 0.5,
                      ...(isAnimating && currentRating === 'like' ? bounceAnimation : {})
                    }}
                  >
                    <ThumbUpIcon fontSize="small" />
                  </IconButton>
                  <IconButton 
                    onClick={() => handleRateMessage(message.message_uid, 'dislike')}
                    color={currentRating === 'dislike' ? 'error' : 'default'}
                    size="small"
                    disabled={isRatingLoading}
                    sx={{ 
                      p: 0.5,
                      ...(isAnimating && currentRating === 'dislike' ? bounceAnimation : {})
                    }}
                  >
                    <ThumbDownIcon fontSize="small" />
                  </IconButton>
                </>
              )}
            </Box>
          )}
        </Box>
      </Box>
    );
  };

  return (
    <Box
      sx={{
        display: 'flex',
        flexDirection: 'column',
        height: '100vh',
        maxHeight: '100vh',
        width: '100%',
        position: 'relative',
        bgcolor: 'background.default',
        overflow: 'hidden',
      }}
    >
      {/* Header - fixed height */}
      <AppBar 
        position="static" 
        color="transparent" 
        elevation={0}
        sx={{ 
          borderBottom: '1px solid',
          borderColor: 'divider',
          flexShrink: 0,
          height: '64px', // Keep header height fixed
          zIndex: 10,
        }}
      >
        <Toolbar>
          {isMobile && (
            <IconButton
              edge="start"
              color="inherit"
              onClick={onBack}
              sx={{ mr: 1 }}
            >
              <ArrowBackIcon />
            </IconButton>
          )}
          
          {editingTitle ? (
            <Box sx={{ display: 'flex', alignItems: 'center', flexGrow: 1 }}>
              <InputBase 
                value={titleInput}
                onChange={(e) => setTitleInput(e.target.value)}
                onKeyDown={handleTitleKeyDown}
                autoFocus
                fullWidth
                sx={{ ml: 2 }}
                inputRef={titleInputRef}
              />
              {savingTitle ? (
                <CircularProgress size={24} sx={{ mx: 1 }} />
              ) : (
                <>
                  <IconButton onClick={handleTitleSave} color="primary">
                    <CheckIcon />
                  </IconButton>
                  <IconButton 
                    onClick={() => {
                      setEditingTitle(false);
                      setTitleInput(conversation?.title || 'Conversation');
                    }}
                  >
                    <CloseIcon />
                  </IconButton>
                </>
              )}
            </Box>
          ) : (
            <>
              <Typography variant="h6" component="div" sx={{ flexGrow: 1 }}>
                {loading ? 'Loading...' : conversation?.title || 'Conversation'}
              </Typography>
              <IconButton
                color="inherit"
                onClick={handleTitleClick}
              >
                <EditIcon />
              </IconButton>
            </>
          )}
        </Toolbar>
      </AppBar>

<<<<<<< HEAD
      {/* Message input */}
      <div className="p-2 md:p-4 border-t border-gray-700 mt-auto">
        <div className="flex">
          <textarea
            value={input}
            onChange={(e) => setInput(e.target.value)}
            onKeyDown={handleKeyDown}
            placeholder="Type a message..."
            className="flex-1 bg-gray-700 text-white rounded-l-lg p-2 md:p-3 outline-none resize-none text-xs md:text-base"
            rows="2"
            disabled={sending}
          />
          <VoiceWidget onTranscription={handleTranscription} config={config} />
          <button
            onClick={sendMessage}
            disabled={sending || input.trim() === ""}
            className={`px-3 md:px-4 rounded-r-lg ${
              sending || input.trim() === ""
                ? "bg-gray-600 text-gray-400 cursor-not-allowed"
                : "bg-blue-600 hover:bg-blue-700 text-white"
            }`}
          >
            {sending ? "Sending..." : "Send"}
          </button>
        </div>
      </div>
    </div>
=======
      {/* Messages container - 75vh minus header */}
      <Box sx={{ 
        height: 'calc(75vh - 64px)', // 75% of viewport height minus header
        overflow: 'hidden',
        position: 'relative',
        width: '100%',
      }}>
        <MessageContainer ref={messageContainerRef}>
          {loading ? (
            <Box sx={{ display: 'flex', justifyContent: 'center', alignItems: 'center', height: '100%' }}>
              <CircularProgress />
            </Box>
          ) : messages.length === 0 ? (
            <Box sx={{ display: 'flex', justifyContent: 'center', alignItems: 'center', height: '100%' }}>
              <Typography color="text.secondary">
                No messages yet. Start a conversation!
              </Typography>
            </Box>
          ) : (
            <MessageScrollArea>
              {messages.map((message, index) => renderMessage(message, index))}
              <div ref={messagesEndRef} />
            </MessageScrollArea>
          )}
        </MessageContainer>
      </Box>
      
      {/* Error message - if present */}
      {error && (
        <Box sx={{ 
          p: 2, 
          bgcolor: 'error.dark', 
          flexShrink: 0,
          zIndex: 10,
        }}>
          <Typography color="white">{error}</Typography>
        </Box>
      )}

      {/* Input area - 25vh height */}
      <Box
        sx={{
          p: 2,
          borderTop: '1px solid',
          borderColor: 'divider',
          bgcolor: 'background.paper',
          height: '25vh', // 25% of viewport height
          minHeight: '160px', // Minimum height to ensure microphone is visible
          boxSizing: 'border-box',
          position: 'relative', // Not absolute/fixed - natural document flow
          width: '100%',
          display: 'flex',
          flexDirection: 'column',
          justifyContent: 'flex-start',
          alignItems: 'stretch',
        }}
      >
        {/* Text input */}
        <Box sx={{ display: 'flex', alignItems: 'center', width: '100%', mb: 2 }}>
          <MessageInput
            fullWidth
            placeholder="Type a message..."
            multiline
            maxRows={3}
            value={input}
            onChange={(e) => setInput(e.target.value)}
            onKeyDown={handleKeyDown}
            disabled={sending || !agent}
            InputProps={{
              endAdornment: (
                <InputAdornment position="end">
                  <IconButton
                    color="primary"
                    onClick={() => sendMessage()}
                    disabled={sending || input.trim() === ''}
                  >
                    {sending ? <CircularProgress size={24} /> : <SendIcon />}
                  </IconButton>
                </InputAdornment>
              )
            }}
            variant="outlined"
            sx={{ width: '100%' }}
          />
        </Box>
        
        {/* Microphone component */}
        {agent && (
          <Box sx={{ width: '100%', flexGrow: 0 }}>
            <ConversationVoice
              agent={agent}
              accessKey={accessKey}
              onTranscription={handleVoiceTranscription}
            />
          </Box>
        )}
      </Box>
      
      {/* Add the CSS keyframes */}
      <style>{keyframes}</style>
    </Box>
>>>>>>> 9f0aa826
  );
};

export default ConversationDetail;<|MERGE_RESOLUTION|>--- conflicted
+++ resolved
@@ -12,8 +12,8 @@
   AppBar,
   Toolbar,
   InputBase,
-  styled
-} from '@mui/material';
+  styled,
+} from "@mui/material";
 import {
   Send as SendIcon,
   Mic as MicIcon,
@@ -25,9 +25,15 @@
   ArrowBack as ArrowBackIcon,
   Edit as EditIcon,
   Check as CheckIcon,
-  Close as CloseIcon
-} from '@mui/icons-material';
-import { playMessageAudio, stopCurrentAudio, pauseCurrentAudio, resumeCurrentAudio, getAudioPlaybackState } from "../../utils/audioUtils";
+  Close as CloseIcon,
+} from "@mui/icons-material";
+import {
+  playMessageAudio,
+  stopCurrentAudio,
+  pauseCurrentAudio,
+  resumeCurrentAudio,
+  getAudioPlaybackState,
+} from "../../utils/audioUtils";
 import {
   fetchConversationById,
   sendMessage as sendMessageService,
@@ -37,25 +43,13 @@
 import { fetchAgentByUid } from "../../services/agentService";
 import { streamSpeech } from "../../services/ttsService";
 import websocketService from "../../services/websocketService";
-<<<<<<< HEAD
-import VoiceWidget from "../VoiceWidget";
-
-// dummy config for voice widget
-const config = {
-  wakeWordMode: false,
-  keywordModel: "porcupine",
-  useCustomKeyword: false,
-  customKeywordModelPath: "",
-  customKeywordLabel: "",
-};
-=======
 import ConversationVoice from "./ConversationVoice";
-import { getPicovoiceAccessKey } from '../../services/settingsService';
+import { getPicovoiceAccessKey } from "../../services/settingsService";
 import { API_BASE_URL } from "../../config/apiConfig";
 
 // Create a custom CSS class for the bounce animation for rating icons
 const bounceAnimation = {
-  animation: 'bounce 0.5s',
+  animation: "bounce 0.5s",
 };
 
 // Create a keyframes style for the bounce animation
@@ -69,35 +63,34 @@
 
 // Styled components
 const MessageContainer = styled(Box)(({ theme }) => ({
-  display: 'flex',
-  flexDirection: 'column',
+  display: "flex",
+  flexDirection: "column",
   padding: theme.spacing(2),
-  overflowY: 'auto',
-  height: '100%',
-  width: '100%',
-  maxWidth: '100%',
+  overflowY: "auto",
+  height: "100%",
+  width: "100%",
+  maxWidth: "100%",
 }));
 
 const MessageScrollArea = styled(Box)(({ theme }) => ({
-  display: 'flex',
-  flexDirection: 'column',
-  width: '100%',
-  marginTop: 'auto',
+  display: "flex",
+  flexDirection: "column",
+  width: "100%",
+  marginTop: "auto",
 }));
 
 const MessageInput = styled(TextField)(({ theme }) => ({
-  '& .MuiOutlinedInput-root': {
+  "& .MuiOutlinedInput-root": {
     borderRadius: 20,
     backgroundColor: theme.palette.background.paper,
-    '&:hover': {
+    "&:hover": {
       backgroundColor: theme.palette.action.hover,
     },
-    '&.Mui-focused': {
+    "&.Mui-focused": {
       backgroundColor: theme.palette.background.paper,
-    }
-  }
+    },
+  },
 }));
->>>>>>> 9f0aa826
 
 const ConversationDetail = ({ conversationId, onBack, isMobile = false }) => {
   const [conversation, setConversation] = useState(null);
@@ -156,9 +149,9 @@
         const updatedMessages = [...prev, data.message];
 
         // Initialize rating state for the new message
-        setRatingStates(prevRatings => ({
+        setRatingStates((prevRatings) => ({
           ...prevRatings,
-          [data.message.message_uid]: data.message.rating || 'none'
+          [data.message.message_uid]: data.message.rating || "none",
         }));
 
         // Play the audio if available
@@ -173,23 +166,6 @@
     }
   };
 
-<<<<<<< HEAD
-  const formatTime = (dateString) => {
-    const date = new Date(dateString);
-    return date.toLocaleTimeString([], { hour: "2-digit", minute: "2-digit" });
-  };
-
-  if (loading && !conversation) {
-    return (
-      <div className="flex items-center justify-center h-full">
-        <div className="text-gray-400 text-xl">Loading conversation...</div>
-      </div>
-    );
-  }
-
-  const processMessage = async (content) => {
-    if (content.trim() === "") return;
-=======
   // Load conversation, agent and access key on component mount
   useEffect(() => {
     const fetchData = async () => {
@@ -200,12 +176,12 @@
         setConversation(response);
         setTitleInput(response.title || "Conversation");
         setMessages(response.messages || []);
-        
+
         // Initialize rating states from loaded messages
         const initialRatingStates = {};
-        response.messages?.forEach(message => {
-          if (message.message_type === 'agent' && message.message_uid) {
-            initialRatingStates[message.message_uid] = message.rating || 'none';
+        response.messages?.forEach((message) => {
+          if (message.message_type === "agent" && message.message_uid) {
+            initialRatingStates[message.message_uid] = message.rating || "none";
           }
         });
         setRatingStates(initialRatingStates);
@@ -221,10 +197,10 @@
               console.log("Agent data loaded:", agentData);
               // Ensure agent has required fields for voice functionality
               if (!agentData.wakeword_type) {
-                agentData.wakeword_type = 'default';
+                agentData.wakeword_type = "default";
               }
               if (!agentData.built_in_wakeword) {
-                agentData.built_in_wakeword = 'Computer';
+                agentData.built_in_wakeword = "Computer";
               }
               setAgent(agentData);
             }
@@ -242,13 +218,18 @@
 
         // Load access key from backend
         const key = await getPicovoiceAccessKey();
-        console.log("ConversationDetail: Fetched access key from server:", key ? "Present" : "Missing");
+        console.log(
+          "ConversationDetail: Fetched access key from server:",
+          key ? "Present" : "Missing"
+        );
         if (key) {
           console.log("Access key loaded from server");
           setAccessKey(key);
         } else {
           console.warn("No access key found on server");
-          setError("No Picovoice access key found. Please configure one in Settings.");
+          setError(
+            "No Picovoice access key found. Please configure one in Settings."
+          );
         }
       } catch (error) {
         console.error("Error loading conversation:", error);
@@ -270,7 +251,8 @@
   useEffect(() => {
     if (messagesEndRef.current && messageContainerRef.current) {
       // Force scroll to bottom
-      messageContainerRef.current.scrollTop = messageContainerRef.current.scrollHeight;
+      messageContainerRef.current.scrollTop =
+        messageContainerRef.current.scrollHeight;
     }
   }, [messages]);
 
@@ -278,7 +260,8 @@
   useEffect(() => {
     if (!loading && messagesEndRef.current && messageContainerRef.current) {
       setTimeout(() => {
-        messageContainerRef.current.scrollTop = messageContainerRef.current.scrollHeight;
+        messageContainerRef.current.scrollTop =
+          messageContainerRef.current.scrollHeight;
       }, 100);
     }
   }, [loading]);
@@ -293,20 +276,15 @@
   const sendMessage = async (content) => {
     // Use the passed content or the input state
     const messageText = content || input;
-    
+
     if (messageText.trim() === "") return;
->>>>>>> 9f0aa826
 
     try {
       setSending(true);
 
       // Add user message to UI immediately
       const userMessage = {
-<<<<<<< HEAD
-        content: content,
-=======
         content: messageText,
->>>>>>> 9f0aa826
         message_type: "user",
         conversation_uid: conversationId,
         created_at: new Date().toISOString(),
@@ -315,15 +293,11 @@
 
       // Clear input if we're using the text input
       if (!content) {
-      setInput("");
+        setInput("");
       }
 
       await sendMessageService({
-<<<<<<< HEAD
-        content: content,
-=======
         content: messageText,
->>>>>>> 9f0aa826
         conversation_uid: conversationId,
       });
 
@@ -336,12 +310,11 @@
     }
   };
 
-  const sendMessage = async () => {
-    await processMessage(input);
-  };
-
-  const handleTranscription = async (transcription) => {
-    await processMessage(transcription);
+  const handleKeyDown = (e) => {
+    if (e.key === "Enter" && !e.shiftKey) {
+      e.preventDefault();
+      sendMessage();
+    }
   };
 
   // Check if audio is playing and update UI state
@@ -355,13 +328,13 @@
         setIsPaused(true);
       }
     };
-    
+
     // Set up event listeners for audio playback
     const handlePlaybackStart = () => {
       // The actual message ID is set when handlePlayAudio is called
       setIsPaused(false);
     };
-    
+
     const handlePlaybackEnd = () => {
       const { isPaused: audioPaused } = getAudioPlaybackState();
       if (!audioPaused) {
@@ -369,25 +342,25 @@
       }
       setIsPaused(audioPaused);
     };
-    
+
     const handlePlaybackPaused = () => {
       setIsPaused(true);
     };
-    
-    if (typeof window !== 'undefined') {
-      window.addEventListener('audioPlaybackStart', handlePlaybackStart);
-      window.addEventListener('audioPlaybackEnd', handlePlaybackEnd);
-      window.addEventListener('audioPlaybackPaused', handlePlaybackPaused);
-    }
-    
+
+    if (typeof window !== "undefined") {
+      window.addEventListener("audioPlaybackStart", handlePlaybackStart);
+      window.addEventListener("audioPlaybackEnd", handlePlaybackEnd);
+      window.addEventListener("audioPlaybackPaused", handlePlaybackPaused);
+    }
+
     // Check audio state periodically
     const interval = setInterval(checkAudioState, 1000);
-    
+
     return () => {
-      if (typeof window !== 'undefined') {
-        window.removeEventListener('audioPlaybackStart', handlePlaybackStart);
-        window.removeEventListener('audioPlaybackEnd', handlePlaybackEnd);
-        window.removeEventListener('audioPlaybackPaused', handlePlaybackPaused);
+      if (typeof window !== "undefined") {
+        window.removeEventListener("audioPlaybackStart", handlePlaybackStart);
+        window.removeEventListener("audioPlaybackEnd", handlePlaybackEnd);
+        window.removeEventListener("audioPlaybackPaused", handlePlaybackPaused);
       }
       clearInterval(interval);
     };
@@ -396,8 +369,8 @@
   // Handle audio playback control (play/pause/stop)
   const handleAudioControl = (message, action) => {
     const messageId = message.message_uid;
-    
-    if (action === 'play') {
+
+    if (action === "play") {
       if (playingAudioId === messageId) {
         // If this message is already playing
         if (isPaused) {
@@ -415,13 +388,13 @@
           console.warn("No audio available for this message");
           return;
         }
-        
+
         // Signal audio playback is about to start
-        if (typeof window !== 'undefined') {
-          const event = new CustomEvent('audioPlaybackPending');
+        if (typeof window !== "undefined") {
+          const event = new CustomEvent("audioPlaybackPending");
           window.dispatchEvent(event);
         }
-        
+
         // Play the audio for this message
         streamSpeech(messageId, conversationId)
           .then((response) => response.blob())
@@ -436,19 +409,19 @@
             setPlayingAudioId(null);
             setIsPaused(false);
             // Signal audio playback failed
-            if (typeof window !== 'undefined') {
-              const event = new CustomEvent('audioPlaybackFailed');
+            if (typeof window !== "undefined") {
+              const event = new CustomEvent("audioPlaybackFailed");
               window.dispatchEvent(event);
             }
           });
       }
-    } else if (action === 'pause') {
+    } else if (action === "pause") {
       pauseCurrentAudio();
       setIsPaused(true);
-    } else if (action === 'resume') {
+    } else if (action === "resume") {
       resumeCurrentAudio();
       setIsPaused(false);
-    } else if (action === 'stop') {
+    } else if (action === "stop") {
       stopCurrentAudio();
       setPlayingAudioId(null);
       setIsPaused(false);
@@ -457,91 +430,9 @@
 
   // Replace the existing handlePlayAudio with our new function
   const handlePlayAudio = (message) => {
-    handleAudioControl(message, 'play');
-  };
-
-<<<<<<< HEAD
-  const handleKeyDown = (e) => {
-    if (e.key === "Enter" && !e.shiftKey) {
-      e.preventDefault();
-      sendMessage();
-    }
-  };
-
-  return (
-    <div className="flex flex-col h-screen">
-      {/* Conversation header */}
-      <div className="flex justify-between items-center pb-2 md:pb-4 border-b border-gray-700">
-        <div className="flex items-center">
-          <button
-            onClick={onBack}
-            className="mr-2 md:mr-3 text-gray-400 hover:text-white text-lg md:text-xl"
-            aria-label="Go back"
-          >
-            ←
-          </button>
-          <h3 className="text-base md:text-xl font-bold text-white">
-            {conversation?.title || "Conversation"}
-          </h3>
-        </div>
-      </div>
-
-      {/* Error message */}
-      {error && (
-        <div className="bg-red-500 text-white p-2 rounded my-2 text-xs md:text-sm">
-          {error}
-          <button className="ml-2 font-bold" onClick={() => setError(null)}>
-            ×
-          </button>
-        </div>
-      )}
-
-      {/* Messages area */}
-      <div className="flex-1 flex flex-col p-2 md:p-4 space-y-2 md:space-y-4">
-        {messages.length === 0 ? (
-          <div className="flex items-center justify-center h-full">
-            <h1 className="text-gray-400 text-center font-bold text-base md:text-xl">
-              No messages yet. Start a conversation!
-            </h1>
-          </div>
-        ) : (
-          messages.map((message, index) => (
-            <div
-              key={message.message_uid || index}
-              className={`flex ${
-                message.message_type === "user"
-                  ? "justify-end"
-                  : "justify-start"
-              }`}
-            >
-              <div
-                className={`max-w-[90%] md:max-w-[70%] rounded-lg px-3 md:px-4 py-2 ${
-                  message.message_type === "user"
-                    ? "bg-blue-600 text-white"
-                    : "bg-gray-700 text-white"
-                }`}
-              >
-                <div className="flex-1 justify-between items-center mb-1">
-                  <div className="font-semibold text-xs md:text-base">
-                    {message.message_type === "user"
-                      ? "You"
-                      : message.metadata?.agent_name || "AI Assistant"}
-                  </div>
-                  <div className="text-xs opacity-75">
-                    {formatTime(message.created_at)}
-                  </div>
-                </div>
-
-                <div className="break-words whitespace-pre-wrap text-xs md:text-base">
-                  {message.content}
-                </div>
-
-                {message.message_type === "agent" &&
-                  message.audio_stream_url && (
-                    <button
-                      onClick={() => handlePlayAudio(message)}
-                      className="text-blue-300 hover:text-blue-200 text-xs mt-1 flex items-center"
-=======
+    handleAudioControl(message, "play");
+  };
+
   const formatTime = (dateString) => {
     const date = new Date(dateString);
     return date.toLocaleTimeString([], { hour: "2-digit", minute: "2-digit" });
@@ -583,13 +474,13 @@
     try {
       setSavingTitle(true);
       const updatedConversation = await updateConversation(conversationId, {
-        title: titleInput.trim()
+        title: titleInput.trim(),
       });
-      
+
       if (updatedConversation) {
-        setConversation(prev => ({
+        setConversation((prev) => ({
           ...prev,
-          title: titleInput.trim()
+          title: titleInput.trim(),
         }));
       }
     } catch (error) {
@@ -604,10 +495,10 @@
 
   // Handle title input key events
   const handleTitleKeyDown = (e) => {
-    if (e.key === 'Enter') {
+    if (e.key === "Enter") {
       e.preventDefault();
       handleTitleSave();
-    } else if (e.key === 'Escape') {
+    } else if (e.key === "Escape") {
       setTitleInput(conversation?.title || "Conversation");
       setEditingTitle(false);
     }
@@ -620,60 +511,59 @@
 
     try {
       // Set loading state for this specific message
-      setRatingLoading(prev => ({ ...prev, [messageId]: true }));
-      
+      setRatingLoading((prev) => ({ ...prev, [messageId]: true }));
+
       // If user clicks the same rating again, treat it as removing the rating
-      const newRating = ratingStates[messageId] === rating ? 'none' : rating;
-      
+      const newRating = ratingStates[messageId] === rating ? "none" : rating;
+
       // Update local state immediately for better UX
-      setRatingStates(prev => ({
+      setRatingStates((prev) => ({
         ...prev,
-        [messageId]: newRating
+        [messageId]: newRating,
       }));
-      
+
       // Set animating state if this is a new rating
-      if (newRating !== 'none') {
-        setAnimatingRatings(prev => ({
-          ...prev, 
-          [messageId]: newRating
+      if (newRating !== "none") {
+        setAnimatingRatings((prev) => ({
+          ...prev,
+          [messageId]: newRating,
         }));
-        
+
         // Clear animation after it completes
         setTimeout(() => {
-          setAnimatingRatings(prev => {
+          setAnimatingRatings((prev) => {
             const updated = { ...prev };
             delete updated[messageId];
             return updated;
           });
         }, 500); // Animation duration
       }
-      
+
       // Call API to rate the message
       await rateMessage({
         message_uid: messageId,
-        rating: newRating
+        rating: newRating,
       });
-      
     } catch (error) {
       console.error("Error rating message:", error);
       // Revert the rating in case of an error
-      setRatingStates(prev => ({
+      setRatingStates((prev) => ({
         ...prev,
-        [messageId]: prev[messageId] || 'none'
+        [messageId]: prev[messageId] || "none",
       }));
       setError(`Failed to rate message: ${error.message}`);
     } finally {
       // Clear loading state
-      setRatingLoading(prev => ({ ...prev, [messageId]: false }));
+      setRatingLoading((prev) => ({ ...prev, [messageId]: false }));
     }
   };
 
   // Render a chat message
   const renderMessage = (message, index) => {
-    const isAgent = message.message_type === 'agent';
+    const isAgent = message.message_type === "agent";
     const hasAudio = isAgent; // Agent messages should always have the potential for audio
     const isPlaying = playingAudioId === message.message_uid;
-    const currentRating = ratingStates[message.message_uid] || 'none';
+    const currentRating = ratingStates[message.message_uid] || "none";
     const isRatingLoading = ratingLoading[message.message_uid] || false;
     const isAnimating = animatingRatings[message.message_uid] || false;
 
@@ -682,45 +572,50 @@
         key={message.message_uid || index}
         ref={index === messages.length - 1 ? messagesEndRef : null}
         sx={{
-          display: 'flex',
-          flexDirection: 'column',
-          alignItems: isAgent ? 'flex-start' : 'flex-end',
+          display: "flex",
+          flexDirection: "column",
+          alignItems: isAgent ? "flex-start" : "flex-end",
           mb: 2,
-          maxWidth: '90%',
-          alignSelf: isAgent ? 'flex-start' : 'flex-end',
+          maxWidth: "90%",
+          alignSelf: isAgent ? "flex-start" : "flex-end",
         }}
       >
-        <Box sx={{ display: 'flex', alignItems: 'flex-end', mb: 0.5 }}>
+        <Box sx={{ display: "flex", alignItems: "flex-end", mb: 0.5 }}>
           {isAgent && agent && (
-            <Avatar 
-              src={agent.profile_picture_url || (agent.profile_picture_path ? `${API_BASE_URL}${agent.profile_picture_path}` : undefined)}
+            <Avatar
+              src={
+                agent.profile_picture_url ||
+                (agent.profile_picture_path
+                  ? `${API_BASE_URL}${agent.profile_picture_path}`
+                  : undefined)
+              }
               alt={agent.name}
-              sx={{ 
-                width: 32, 
-                height: 32, 
+              sx={{
+                width: 32,
+                height: 32,
                 mr: 1,
-                bgcolor: 'primary.dark',
-                fontWeight: 'bold',
-                fontSize: '0.875rem'
+                bgcolor: "primary.dark",
+                fontWeight: "bold",
+                fontSize: "0.875rem",
               }}
             >
-              {agent.name ? agent.name.charAt(0).toUpperCase() : 'A'}
+              {agent.name ? agent.name.charAt(0).toUpperCase() : "A"}
             </Avatar>
           )}
-          
+
           <Paper
             elevation={0}
             sx={{
               p: 1.5,
               borderRadius: 2.5,
-              maxWidth: '85%',
-              backgroundColor: isAgent 
-                ? 'rgba(90, 90, 90, 0.5)' 
-                : 'rgba(25, 118, 210, 0.75)',
+              maxWidth: "85%",
+              backgroundColor: isAgent
+                ? "rgba(90, 90, 90, 0.5)"
+                : "rgba(25, 118, 210, 0.75)",
               borderTopLeftRadius: isAgent ? 0 : undefined,
               borderTopRightRadius: !isAgent ? 0 : undefined,
-              position: 'relative',
-              wordBreak: 'break-word',
+              position: "relative",
+              wordBreak: "break-word",
               // Removed animation style from here
             }}
           >
@@ -728,57 +623,54 @@
               {message.content}
             </Typography>
           </Paper>
-          
+
           {/* Spacer for symmetry */}
-          {!isAgent && (
-            <Box sx={{ width: 32, height: 32, ml: 1 }} />
-          )}
+          {!isAgent && <Box sx={{ width: 32, height: 32, ml: 1 }} />}
         </Box>
-        
-        <Box 
-          sx={{ 
-            display: 'flex', 
-            alignItems: 'center',
-            justifyContent: isAgent ? 'flex-start' : 'flex-end',
+
+        <Box
+          sx={{
+            display: "flex",
+            alignItems: "center",
+            justifyContent: isAgent ? "flex-start" : "flex-end",
             pl: isAgent ? 5 : 0,
             pr: isAgent ? 0 : 5,
-            mt: 0.5
+            mt: 0.5,
           }}
         >
           {/* Audio controls for agent messages */}
           {isAgent && (
-            <Box sx={{ display: 'flex', alignItems: 'center', mr: 2 }}>
+            <Box sx={{ display: "flex", alignItems: "center", mr: 2 }}>
               {isPlaying ? (
                 <>
                   {isPaused ? (
-                    <IconButton 
-                      size="small" 
-                      onClick={() => handleAudioControl(message, 'resume')}
+                    <IconButton
+                      size="small"
+                      onClick={() => handleAudioControl(message, "resume")}
                       color="primary"
                     >
                       <PlayArrowIcon fontSize="small" />
                     </IconButton>
                   ) : (
-                    <IconButton 
-                      size="small" 
-                      onClick={() => handleAudioControl(message, 'pause')}
+                    <IconButton
+                      size="small"
+                      onClick={() => handleAudioControl(message, "pause")}
                       color="primary"
->>>>>>> 9f0aa826
                     >
                       <PauseIcon fontSize="small" />
                     </IconButton>
                   )}
-                  <IconButton 
-                    size="small" 
-                    onClick={() => handleAudioControl(message, 'stop')}
+                  <IconButton
+                    size="small"
+                    onClick={() => handleAudioControl(message, "stop")}
                     color="primary"
                   >
                     <StopIcon fontSize="small" />
                   </IconButton>
                 </>
               ) : (
-                <IconButton 
-                  size="small" 
+                <IconButton
+                  size="small"
                   onClick={() => handlePlayAudio(message)}
                   color="primary"
                 >
@@ -787,49 +679,57 @@
               )}
             </Box>
           )}
-          
+
           {/* Message timestamp */}
-          <Typography 
-            variant="caption" 
+          <Typography
+            variant="caption"
             color="text.secondary"
-            sx={{ fontSize: '0.7rem' }}
+            sx={{ fontSize: "0.7rem" }}
           >
             {formatTime(message.created_at)}
           </Typography>
-          
+
           {/* Rating controls for agent messages */}
           {isAgent && (
-            <Box 
-              sx={{ 
-                display: 'flex', 
-                alignItems: 'center',
-                ml: 2
+            <Box
+              sx={{
+                display: "flex",
+                alignItems: "center",
+                ml: 2,
               }}
             >
               {isRatingLoading ? (
                 <CircularProgress size={16} />
               ) : (
                 <>
-                  <IconButton 
-                    onClick={() => handleRateMessage(message.message_uid, 'like')}
-                    color={currentRating === 'like' ? 'success' : 'default'}
+                  <IconButton
+                    onClick={() =>
+                      handleRateMessage(message.message_uid, "like")
+                    }
+                    color={currentRating === "like" ? "success" : "default"}
                     size="small"
                     disabled={isRatingLoading}
-                    sx={{ 
+                    sx={{
                       p: 0.5,
-                      ...(isAnimating && currentRating === 'like' ? bounceAnimation : {})
+                      ...(isAnimating && currentRating === "like"
+                        ? bounceAnimation
+                        : {}),
                     }}
                   >
                     <ThumbUpIcon fontSize="small" />
                   </IconButton>
-                  <IconButton 
-                    onClick={() => handleRateMessage(message.message_uid, 'dislike')}
-                    color={currentRating === 'dislike' ? 'error' : 'default'}
+                  <IconButton
+                    onClick={() =>
+                      handleRateMessage(message.message_uid, "dislike")
+                    }
+                    color={currentRating === "dislike" ? "error" : "default"}
                     size="small"
                     disabled={isRatingLoading}
-                    sx={{ 
+                    sx={{
                       p: 0.5,
-                      ...(isAnimating && currentRating === 'dislike' ? bounceAnimation : {})
+                      ...(isAnimating && currentRating === "dislike"
+                        ? bounceAnimation
+                        : {}),
                     }}
                   >
                     <ThumbDownIcon fontSize="small" />
@@ -846,26 +746,26 @@
   return (
     <Box
       sx={{
-        display: 'flex',
-        flexDirection: 'column',
-        height: '100vh',
-        maxHeight: '100vh',
-        width: '100%',
-        position: 'relative',
-        bgcolor: 'background.default',
-        overflow: 'hidden',
+        display: "flex",
+        flexDirection: "column",
+        height: "100vh",
+        maxHeight: "100vh",
+        width: "100%",
+        position: "relative",
+        bgcolor: "background.default",
+        overflow: "hidden",
       }}
     >
       {/* Header - fixed height */}
-      <AppBar 
-        position="static" 
-        color="transparent" 
+      <AppBar
+        position="static"
+        color="transparent"
         elevation={0}
-        sx={{ 
-          borderBottom: '1px solid',
-          borderColor: 'divider',
+        sx={{
+          borderBottom: "1px solid",
+          borderColor: "divider",
           flexShrink: 0,
-          height: '64px', // Keep header height fixed
+          height: "64px", // Keep header height fixed
           zIndex: 10,
         }}
       >
@@ -880,10 +780,10 @@
               <ArrowBackIcon />
             </IconButton>
           )}
-          
+
           {editingTitle ? (
-            <Box sx={{ display: 'flex', alignItems: 'center', flexGrow: 1 }}>
-              <InputBase 
+            <Box sx={{ display: "flex", alignItems: "center", flexGrow: 1 }}>
+              <InputBase
                 value={titleInput}
                 onChange={(e) => setTitleInput(e.target.value)}
                 onKeyDown={handleTitleKeyDown}
@@ -899,10 +799,10 @@
                   <IconButton onClick={handleTitleSave} color="primary">
                     <CheckIcon />
                   </IconButton>
-                  <IconButton 
+                  <IconButton
                     onClick={() => {
                       setEditingTitle(false);
-                      setTitleInput(conversation?.title || 'Conversation');
+                      setTitleInput(conversation?.title || "Conversation");
                     }}
                   >
                     <CloseIcon />
@@ -913,12 +813,9 @@
           ) : (
             <>
               <Typography variant="h6" component="div" sx={{ flexGrow: 1 }}>
-                {loading ? 'Loading...' : conversation?.title || 'Conversation'}
+                {loading ? "Loading..." : conversation?.title || "Conversation"}
               </Typography>
-              <IconButton
-                color="inherit"
-                onClick={handleTitleClick}
-              >
+              <IconButton color="inherit" onClick={handleTitleClick}>
                 <EditIcon />
               </IconButton>
             </>
@@ -926,49 +823,36 @@
         </Toolbar>
       </AppBar>
 
-<<<<<<< HEAD
-      {/* Message input */}
-      <div className="p-2 md:p-4 border-t border-gray-700 mt-auto">
-        <div className="flex">
-          <textarea
-            value={input}
-            onChange={(e) => setInput(e.target.value)}
-            onKeyDown={handleKeyDown}
-            placeholder="Type a message..."
-            className="flex-1 bg-gray-700 text-white rounded-l-lg p-2 md:p-3 outline-none resize-none text-xs md:text-base"
-            rows="2"
-            disabled={sending}
-          />
-          <VoiceWidget onTranscription={handleTranscription} config={config} />
-          <button
-            onClick={sendMessage}
-            disabled={sending || input.trim() === ""}
-            className={`px-3 md:px-4 rounded-r-lg ${
-              sending || input.trim() === ""
-                ? "bg-gray-600 text-gray-400 cursor-not-allowed"
-                : "bg-blue-600 hover:bg-blue-700 text-white"
-            }`}
-          >
-            {sending ? "Sending..." : "Send"}
-          </button>
-        </div>
-      </div>
-    </div>
-=======
       {/* Messages container - 75vh minus header */}
-      <Box sx={{ 
-        height: 'calc(75vh - 64px)', // 75% of viewport height minus header
-        overflow: 'hidden',
-        position: 'relative',
-        width: '100%',
-      }}>
+      <Box
+        sx={{
+          height: "calc(75vh - 64px)", // 75% of viewport height minus header
+          overflow: "hidden",
+          position: "relative",
+          width: "100%",
+        }}
+      >
         <MessageContainer ref={messageContainerRef}>
           {loading ? (
-            <Box sx={{ display: 'flex', justifyContent: 'center', alignItems: 'center', height: '100%' }}>
+            <Box
+              sx={{
+                display: "flex",
+                justifyContent: "center",
+                alignItems: "center",
+                height: "100%",
+              }}
+            >
               <CircularProgress />
             </Box>
           ) : messages.length === 0 ? (
-            <Box sx={{ display: 'flex', justifyContent: 'center', alignItems: 'center', height: '100%' }}>
+            <Box
+              sx={{
+                display: "flex",
+                justifyContent: "center",
+                alignItems: "center",
+                height: "100%",
+              }}
+            >
               <Typography color="text.secondary">
                 No messages yet. Start a conversation!
               </Typography>
@@ -981,15 +865,17 @@
           )}
         </MessageContainer>
       </Box>
-      
+
       {/* Error message - if present */}
       {error && (
-        <Box sx={{ 
-          p: 2, 
-          bgcolor: 'error.dark', 
-          flexShrink: 0,
-          zIndex: 10,
-        }}>
+        <Box
+          sx={{
+            p: 2,
+            bgcolor: "error.dark",
+            flexShrink: 0,
+            zIndex: 10,
+          }}
+        >
           <Typography color="white">{error}</Typography>
         </Box>
       )}
@@ -998,22 +884,24 @@
       <Box
         sx={{
           p: 2,
-          borderTop: '1px solid',
-          borderColor: 'divider',
-          bgcolor: 'background.paper',
-          height: '25vh', // 25% of viewport height
-          minHeight: '160px', // Minimum height to ensure microphone is visible
-          boxSizing: 'border-box',
-          position: 'relative', // Not absolute/fixed - natural document flow
-          width: '100%',
-          display: 'flex',
-          flexDirection: 'column',
-          justifyContent: 'flex-start',
-          alignItems: 'stretch',
+          borderTop: "1px solid",
+          borderColor: "divider",
+          bgcolor: "background.paper",
+          height: "25vh", // 25% of viewport height
+          minHeight: "160px", // Minimum height to ensure microphone is visible
+          boxSizing: "border-box",
+          position: "relative", // Not absolute/fixed - natural document flow
+          width: "100%",
+          display: "flex",
+          flexDirection: "column",
+          justifyContent: "flex-start",
+          alignItems: "stretch",
         }}
       >
         {/* Text input */}
-        <Box sx={{ display: 'flex', alignItems: 'center', width: '100%', mb: 2 }}>
+        <Box
+          sx={{ display: "flex", alignItems: "center", width: "100%", mb: 2 }}
+        >
           <MessageInput
             fullWidth
             placeholder="Type a message..."
@@ -1029,21 +917,21 @@
                   <IconButton
                     color="primary"
                     onClick={() => sendMessage()}
-                    disabled={sending || input.trim() === ''}
+                    disabled={sending || input.trim() === ""}
                   >
                     {sending ? <CircularProgress size={24} /> : <SendIcon />}
                   </IconButton>
                 </InputAdornment>
-              )
+              ),
             }}
             variant="outlined"
-            sx={{ width: '100%' }}
+            sx={{ width: "100%" }}
           />
         </Box>
-        
+
         {/* Microphone component */}
         {agent && (
-          <Box sx={{ width: '100%', flexGrow: 0 }}>
+          <Box sx={{ width: "100%", flexGrow: 0 }}>
             <ConversationVoice
               agent={agent}
               accessKey={accessKey}
@@ -1052,11 +940,10 @@
           </Box>
         )}
       </Box>
-      
+
       {/* Add the CSS keyframes */}
       <style>{keyframes}</style>
     </Box>
->>>>>>> 9f0aa826
   );
 };
 
